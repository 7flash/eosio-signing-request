{
  "name": "eosio-signing-request",
<<<<<<< HEAD
  "version": "0.0.6",
=======
  "version": "0.0.5",
>>>>>>> 696cb008
  "description": "`eosio:` uri encoder and decoder",
  "license": "MIT",
  "main": "./lib/index",
  "typings": "./lib/index",
  "scripts": {
    "prepare": "make lib"
  },
  "files": [
    "lib/*"
  ],
  "dependencies": {
    "eosjs": "^20.0.0",
    "fast-sha256": "^1.1.1"
  },
  "devDependencies": {
    "@types/mocha": "^5.2.7",
    "@types/node": "^12.0.8",
    "mocha": "^6.1.4",
    "prettier": "^1.19.1",
    "ts-node": "^8.2.0",
    "tslint": "^5.12.0",
    "tslint-config-prettier": "^1.18.0",
    "tslint-plugin-prettier": "^2.0.1",
    "typescript": "^3.2.2"
  }
}<|MERGE_RESOLUTION|>--- conflicted
+++ resolved
@@ -1,10 +1,6 @@
 {
   "name": "eosio-signing-request",
-<<<<<<< HEAD
   "version": "0.0.6",
-=======
-  "version": "0.0.5",
->>>>>>> 696cb008
   "description": "`eosio:` uri encoder and decoder",
   "license": "MIT",
   "main": "./lib/index",
